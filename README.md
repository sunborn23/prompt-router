# Prompt Router

This project provides a **single-file Prompt Router** (`prompt-router.py`) that can be used:

1. As an **OpenWebUI Pipe** to automatically route user prompts to the most suitable model.
2. As a **standalone CLI tool** for local testing with AWS Bedrock (Nova Micro).

The router uses **Amazon Nova Micro** to classify prompts into categories and maps them to the appropriate target model (GPT-4o, Claude 4, Pixtral, etc.).

---

## Categories

The router currently supports these categories:

- **default** → `openai/gpt-4o-mini`  
  Everyday, simple requests (1–3 paragraphs). Small talk, summaries, general questions.

- **coding** → `anthropic/claude-4-sonnet`  
  Technical requests: programming, debugging, error messages, best practices.

- **deep-reasoning** → `openai/gpt-4o`  
  Complex, multi-layered tasks requiring high accuracy, creativity or multimodality. Suitable for long texts or complex logic.

- **structured-analysis** → `anthropic/claude-4-sonnet`  
  Detailed, well-structured, text-heavy explanations (long documents, strategies, conceptual tasks).

- **content-generation** → `openai/gpt-4o`  
  Creative or business writing: blog posts, emails, marketing copy, or presentations. Focused on high-quality and stylistically coherent text generation.

- **vision** → `mistral/pixtral-large-2502`  
  Prompts involving images or visual content (image description, diagram analysis, multimodal tasks).

---

## Usage in OpenWebUI

1. Go to Admin → Functions → New in the OpenWebUI interface.
2. Create a new Pipe Function, give it a meaningful name and description.
3. Copy the entire Python code from `prompt-router.py` into the editor and save.
4. Enable the function using the toggle.
5. In the model selector, you will see a new entry: **Auto Prompt Router**.
6. Select it, and the router will automatically classify and forward prompts.

Check the Valves values to configure the router. Available options include:

- `CLASSIFIER_MODEL_ID` – model ID used for classification.
- `MODEL_DEFAULT` – model ID for default/smalltalk prompts.
- `MODEL_CODING` – model ID for coding/tech prompts.
- `MODEL_DEEP` – model ID for deep reasoning/complex queries.
- `MODEL_STRUCT` – model ID for structured analysis.
- `MODEL_CONTENT` – model ID for content generation.
- `MODEL_VISION` – model ID for vision/multimodal prompts.
- `ROUTING_STATUS_ENABLED` – toggle to include or omit routing status events.

## Logging

The router logs the detected category, the requested model, and the model reported in the response at the INFO level.

---

## Local CLI Test with AWS Bedrock

For local testing, the same file can be executed directly:

    python prompt-router.py

This will start an interactive loop:

    === Local Router Test ===
    Prompt> Can you help me debug this Python error?
    Category: coding
    → Target model: anthropic/claude-4-sonnet

### Requirements

Install dependencies:

    pip install boto3

### AWS Credentials

The CLI mode uses `boto3` to access **Amazon Bedrock**.  
Make sure the following environment variables are set:

Linux/macOS (bash):

    export AWS_ACCESS_KEY_ID=your-access-key-id
    export AWS_SECRET_ACCESS_KEY=your-secret-access-key
    export AWS_REGION=eu-central-1

Windows PowerShell:

    $env:AWS_ACCESS_KEY_ID="your-access-key-id"
    $env:AWS_SECRET_ACCESS_KEY="your-secret-access-key"
    $env:AWS_REGION="eu-central-1"

---

## Notes

- The router assumes the classifier returns a valid category; unknown categories raise an error.
- In OpenWebUI mode, Bedrock is called via the integrated `generate_chat_completion`.
- In CLI mode, Bedrock is accessed directly via `boto3`.
- If a model request fails, the router returns an error so you can manually select a model.

## Manual test steps

<<<<<<< HEAD
- Non-stream test and verify preface renders correctly (no Markdown heading).
- Stream test and verify preface chunk arrives first.
- Run each category once using the sample prompts:
  - default: "What is the capital of France?"
  - coding: "Why does `len(5)` raise a TypeError in Python?"
  - deep-reasoning: "How would you plan a mission to Mars using current technology?"
  - structured-analysis: "Generate a structured report summarizing last quarter's sales trends with sections for key metrics, regional performance, and recommendations."
  - content-generation: "Write a short email requesting vacation time."
  - vision: attach an image and ask, "What is happening in this picture?"
=======
- Verify that a status message like `Detected prompt category "coding", routing to "anthropic/claude-4-sonnet"` shows the detected category and chosen model.
>>>>>>> ccce32b4
- Unknown category → error.

## License

see LICENSE file<|MERGE_RESOLUTION|>--- conflicted
+++ resolved
@@ -106,20 +106,14 @@
 
 ## Manual test steps
 
-<<<<<<< HEAD
-- Non-stream test and verify preface renders correctly (no Markdown heading).
-- Stream test and verify preface chunk arrives first.
-- Run each category once using the sample prompts:
+- Run each category once using the sample prompts and ensure no errors occur:
   - default: "What is the capital of France?"
   - coding: "Why does `len(5)` raise a TypeError in Python?"
   - deep-reasoning: "How would you plan a mission to Mars using current technology?"
   - structured-analysis: "Generate a structured report summarizing last quarter's sales trends with sections for key metrics, regional performance, and recommendations."
   - content-generation: "Write a short email requesting vacation time."
   - vision: attach an image and ask, "What is happening in this picture?"
-=======
 - Verify that a status message like `Detected prompt category "coding", routing to "anthropic/claude-4-sonnet"` shows the detected category and chosen model.
->>>>>>> ccce32b4
-- Unknown category → error.
 
 ## License
 
